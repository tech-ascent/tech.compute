<<<<<<< HEAD
(defproject techascent/tech.compute "3.9-SNAPSHOT"
=======
e(defproject techascent/tech.compute "3.9-SNAPSHOT"
>>>>>>> 9e9bd1da
  :description "Library designed to provide a generic compute abstraction to allow some level of shared implementation between a cpu, cuda, openCL, webworkers, etc."
  :url "http://github.com/tech-ascent/tech.compute"
  :license {:name "Eclipse Public License"
            :url "http://www.eclipse.org/legal/epl-v10.html"}
  :plugins [[lein-tools-deps "0.4.1"]]
  :middleware [lein-tools-deps.plugin/resolve-dependencies-with-deps-edn]
  :lein-tools-deps/config {:config-files [:install :user :project]}
  :java-source-paths ["java"]
  :profiles {:dev {:dependencies [[com.github.fommil.netlib/all "1.1.2" :extension "pom"]]}})<|MERGE_RESOLUTION|>--- conflicted
+++ resolved
@@ -1,8 +1,4 @@
-<<<<<<< HEAD
-(defproject techascent/tech.compute "3.9-SNAPSHOT"
-=======
 e(defproject techascent/tech.compute "3.9-SNAPSHOT"
->>>>>>> 9e9bd1da
   :description "Library designed to provide a generic compute abstraction to allow some level of shared implementation between a cpu, cuda, openCL, webworkers, etc."
   :url "http://github.com/tech-ascent/tech.compute"
   :license {:name "Eclipse Public License"
