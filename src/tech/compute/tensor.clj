--- conflicted
+++ resolved
@@ -91,15 +91,12 @@
   (copy-raw->item! [tensor dest dest-offset options]
     (error-checking/ensure-simple-tensor tensor)
     (dtype-base/copy-raw->item! buffer dest dest-offset options))
-<<<<<<< HEAD
-=======
   dtype-base/PPrototype
   (from-prototype [tensor datatype shape]
     (->Tensor (dims/dimensions shape)
               (dtype/from-prototype buffer
                                     :datatype datatype
                                     :shape shape)))
->>>>>>> 644f8379
   primitive/PToBuffer
   (->buffer-backing-store [tensor]
     (error-checking/ensure-simple-tensor tensor)
